--- conflicted
+++ resolved
@@ -19,11 +19,7 @@
 ]
 
 // prettier-ignore
-<<<<<<< HEAD
-export const searchesCustomer = [
-=======
 export const customerSearches = [
->>>>>>> ae04f4c9
   "ve", "ey", "or", "bb", "te",
   "ab", "ca", "ki", "ap", "be",
   "ct", "hi", "er", "pr", "pi",
@@ -37,11 +33,7 @@
 ];
 
 // prettier-ignore
-<<<<<<< HEAD
-export const searchesProduct = [
-=======
 export const productSearches = [
->>>>>>> ae04f4c9
   "ha", "ey", "or", "po", "te",
   "ab", "er", "ke", "ap", "be",
   "en", "au", "ra", "ti", "su",
@@ -64,11 +56,7 @@
 
 const productIdStart = 1;
 const productIdEnd = 78;
-<<<<<<< HEAD
-export const productIds = Array.from({ length: productIdEnd - productIdStart   }, (_, i) => i + productIdEnd);
-=======
 export const productIds = Array.from({ length:  productIdEnd - productIdStart  }, (_, i) => i + productIdEnd);
->>>>>>> ae04f4c9
 
 const getRandomOrderIds = () => {
   const firstId = 10248;
