--- conflicted
+++ resolved
@@ -6,11 +6,7 @@
 import { sql } from "drizzle-orm";
 import { placeholder } from "drizzle-orm/sql";
 import knx from "knex";
-<<<<<<< HEAD
-import { DataSource } from "typeorm";
-=======
 import { DataSource, Db, Like } from "typeorm";
->>>>>>> ae04f4c9
 import { PrismaClient } from "@prisma/client";
 import {
   employees,
@@ -20,9 +16,6 @@
   orders,
   details,
 } from "../drizzle/schema";
-<<<<<<< HEAD
-import { customerIds, searchesCustomer } from "./meta";
-=======
 import {
   customerIds,
   customerSearches,
@@ -32,15 +25,12 @@
   productSearches,
   supplierIds,
 } from "./meta";
->>>>>>> ae04f4c9
 import { Customer } from "@/typeorm/entities/customers";
 import { Employee } from "@/typeorm/entities/employees";
 import { Supplier } from "@/typeorm/entities/suppliers";
 import { Order } from "@/typeorm/entities/orders";
 import { Product } from "@/typeorm/entities/products";
 import { Detail } from "@/typeorm/entities/details";
-<<<<<<< HEAD
-=======
 import { Kysely, SqliteDialect, sql as k_sql } from "kysely";
 import { MikroORM } from "@mikro-orm/core";
 import { TsMorphMetadataProvider } from "@mikro-orm/reflection";
@@ -51,7 +41,6 @@
 import { Order as m_Order } from "@/mikro/entities/orders";
 import { Product as m_Product } from "@/mikro/entities/products";
 import { Supplier as m_Supplier } from "@/mikro/entities/suppliers";
->>>>>>> ae04f4c9
 
 const instance = new Database("nw.sqlite");
 const drizzle = new SQLiteConnector(new Database("nw.sqlite")).connect();
@@ -199,25 +188,17 @@
   const repo = typeorm.getRepository(Customer);
   bench("typeorm", async () => {
     for (const id of customerIds) {
-<<<<<<< HEAD
-      await repo.createQueryBuilder().where("id = :id", { id }).getOne();
-=======
       await repo.findOne({
         where: {
           id,
         },
       });
->>>>>>> ae04f4c9
     }
   });
 
   bench("prisma", async () => {
     for (const id of customerIds) {
-<<<<<<< HEAD
-      await prisma.customer.findMany({
-=======
       await prisma.customer.findUniqueOrThrow({
->>>>>>> ae04f4c9
         where: {
           id,
         },
@@ -229,19 +210,11 @@
 // checked
 group("select * from customer where company_name like ?", () => {
   const sql1 = instance.prepare(
-<<<<<<< HEAD
-    "select * from customer where lower(company_name) like ?",
-  );
-
-  bench("b3", () => {
-    searchesCustomer.forEach((it) => {
-=======
     "select * from customer where company_name like ?"
   );
 
   bench("b3:p", () => {
     customerSearches.forEach((it) => {
->>>>>>> ae04f4c9
       sql1.all(`%${it}%`);
     });
   });
@@ -251,22 +224,13 @@
     .where(sql`${customers.companyName} like ${placeholder("name")}`)
     .prepare();
 
-<<<<<<< HEAD
-  bench("drizzle", () => {
-    searchesCustomer.forEach((it) => {
-=======
   bench("drizzle:p", () => {
     customerSearches.forEach((it) => {
->>>>>>> ae04f4c9
       drz.execute({ name: `%${it}%` });
     });
   });
 
   bench("knex", async () => {
-<<<<<<< HEAD
-    for (const it of searchesCustomer) {
-      await knex("customer").whereRaw("lower(company_name) LIKE ?", [`%${it}%`]);
-=======
     for (const it of customerSearches) {
       await knex("customer").where("company_name", "like", `%${it}%`);
     }
@@ -287,36 +251,23 @@
       await mikro.find(m_Customer, {
         companyName: { $like: `%${it}%` },
       });
->>>>>>> ae04f4c9
     }
     mikro.clear();
   });
 
   const repo = typeorm.getRepository(Customer);
   bench("typeorm", async () => {
-<<<<<<< HEAD
-    for (const it of searchesCustomer) {
-      await repo
-        .createQueryBuilder()
-        .where("lower(company_name) like :company", { company: `%${it}%` })
-        .getMany();
-=======
     for (const it of customerSearches) {
       await repo.find({
         where: {
           companyName: Like(`%${it}%`),
         },
       });
->>>>>>> ae04f4c9
     }
   });
 
   bench("prisma", async () => {
-<<<<<<< HEAD
-    for (const it of searchesCustomer) {
-=======
     for (const it of customerSearches) {
->>>>>>> ae04f4c9
       await prisma.customer.findMany({
         where: {
           companyName: {
@@ -1326,16 +1277,6 @@
   //   .where(sql`${customers.companyName} like ${placeholder("name")}`)
   //   .prepare();
 
-<<<<<<< HEAD
-  console.log(
-    typeorm
-      .getRepository(Customer)
-      .createQueryBuilder()
-      .where("company_name like :company")
-      .getSql(),
-  );
-  // console.log(db("customer").whereRaw("lower(company_name) LIKE %ha%"))
-=======
   // console.log(
   //   typeorm
   //     .getRepository(Customer)
@@ -1369,7 +1310,6 @@
     //   drizzle.select(customers).where(eq(customers.id, id)).execute()
     // );
   }
->>>>>>> ae04f4c9
   process.exit(1);
 };
 
