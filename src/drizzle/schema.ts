--- conflicted
+++ resolved
@@ -77,11 +77,6 @@
   postalCode: text("postal_code").notNull(),
   country: text("country").notNull(),
   phone: text("phone").notNull(),
-<<<<<<< HEAD
-  fax: text("fax"),
-  home_page: text("home_page"),
-=======
->>>>>>> ae04f4c9
 });
 
 export type Supplier = InferModel<typeof suppliers>;
@@ -95,10 +90,6 @@
   unitsOnOrder: integer("units_on_order").notNull(),
   reorderLevel: integer("reorder_level").notNull(),
   discontinued: integer("discontinued").notNull(),
-<<<<<<< HEAD
-  categoryId: text("category_id").notNull(),
-=======
->>>>>>> ae04f4c9
 
   supplierId: integer("supplier_id").notNull()
     .references(() => suppliers.id, { onDelete: "cascade" }),
