--- conflicted
+++ resolved
@@ -5,13 +5,8 @@
   employeeIds,
   orderIds,
   productIds,
-<<<<<<< HEAD
-  searchesCustomer,
-  searchesProduct,
-=======
   customerSearches,
   productSearches,
->>>>>>> ae04f4c9
   supplierIds,
 } from "@/common/meta";
 
@@ -28,13 +23,8 @@
 });
 
 bench("Better-sqlite3 Customers: search", () => {
-<<<<<<< HEAD
-  searchesCustomer.forEach((it) => {
-    db.prepare("SELECT * FROM customer WHERE customer.company_name LIKE ?").all(
-=======
   customerSearches.forEach((it) => {
     db.prepare("SELECT * FROM customer WHERE LOWER(customer.company_name) LIKE ?").all(
->>>>>>> ae04f4c9
       `%${it}%`
     );
   });
@@ -96,13 +86,8 @@
 });
 
 bench("Better-sqlite3 Products: search", () => {
-<<<<<<< HEAD
-  searchesProduct.forEach((it) => {
-    db.prepare("SELECT * FROM product WHERE product.name LIKE ?").all(
-=======
   productSearches.forEach((it) => {
     db.prepare("SELECT * FROM product WHERE LOWER(product.name) LIKE ?").all(
->>>>>>> ae04f4c9
       `%${it}%`
     );
   });
