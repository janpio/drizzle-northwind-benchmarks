import { run, bench } from "mitata";
import { DataSource } from "typeorm";
import { Customer } from "./entities/customers";
import { Employee } from "./entities/employees";
import { Supplier } from "./entities/suppliers";
import { Product } from "./entities/products";
import { Order } from "./entities/orders";
import { Detail } from "./entities/details";
<<<<<<< HEAD
import { customerIds, employeeIds, orderIds, productIds, searchesProduct, searchesCustomer, supplierIds } from "@/common/meta";
=======
import { customerIds, employeeIds, orderIds, productIds, productSearches, customerSearches, supplierIds } from "@/common/meta";
>>>>>>> ae04f4c9

const db = new DataSource({
  type: "sqlite",
  database: "nw.sqlite",
  entities: [Customer, Employee, Supplier, Order, Product, Detail],
});

export const main = async () => {
  await db.initialize();

  bench("TypeORM Customers: getAll", async () => {
    await db.getRepository(Customer).find();
  });

  bench("TypeORM Customers: getInfo", async () => {
    for (const id of customerIds) { await db.getRepository(Customer).findOneBy({ id }); }
  });
  bench("TypeORM Customers: search", async () => {
<<<<<<< HEAD
    for (const companyName of searchesCustomer) {
      await db
        .getRepository(Customer)
        .createQueryBuilder("customer")
        .where("customer.company_name LIKE :company", { company: `%${companyName}%` })
=======
    for (const it of customerSearches) {
      await db
        .getRepository(Customer)
        .createQueryBuilder("customer")
        .where("LOWER(customer.company_name) LIKE :company", { company: `%${it}%` })
>>>>>>> ae04f4c9
        .getMany();
    }
  });

  bench("TypeORM Employees: getAll", async () => {
    await db.getRepository(Employee).find();
  });
  bench("TypeORM Employees: getInfo", async () => {
    for (const id of employeeIds) {
      await db
        .getRepository(Employee)
        .createQueryBuilder("employee")
        .leftJoinAndSelect("employee.recipient", "recipients")
        .where("employee.id = :id", { id })
        .getOne();
    }
  });
  bench("TypeORM Suppliers: getAll", async () => {
    await db.getRepository(Supplier).find();
  });
  bench("TypeORM Suppliers: getInfo", async () => {
    for (const id of supplierIds) { await db.getRepository(Supplier).findOneBy({ id }); }
  });
  bench("TypeORM Products: getAll", async () => {
    await db.getRepository(Product).find();
  });
  bench("TypeORM Products: getInfo", async () => {
    for (const id of productIds) {
      await db
        .getRepository(Product)
        .createQueryBuilder("product")
        .leftJoinAndSelect("product.supplier", "supplier")
        .where("product.id = :id", { id })
        .getOne();
    }
  });
  bench("TypeORM Products: search", async () => {
<<<<<<< HEAD
    for (const name of searchesProduct) {
      await db
        .getRepository(Product)
        .createQueryBuilder("product")
        .where("product.name like :name", { name: `%${name}%` })
=======
    for (const it of productSearches) {
      await db
        .getRepository(Product)
        .createQueryBuilder("product")
        .where("LOWER(product.name) like :name", { name: `%${it}%` })
>>>>>>> ae04f4c9
        .getMany();
    }
  });

  bench("TypeORM Orders: getAll", async () => {
    await db
      .getRepository(Order)
      .createQueryBuilder("order")
      .leftJoin("order.details", "order_detail")
      .addSelect([
        "COUNT(product_id) AS products_count",
        "SUM(quantity) AS quantity_sum",
        "SUM(quantity * unit_price) AS total_price",
      ])
      .addGroupBy("order.id")
      .orderBy("order.id")
      .getRawMany();
  });
  bench("TypeORM Orders: getInfo", async () => {
    for (const id of orderIds) {
      await db
        .getRepository(Detail)
        .createQueryBuilder("order_detail")
        .leftJoinAndSelect("order_detail.order", "orders")
        .leftJoinAndSelect("order_detail.product", "products")
        .where("order_detail.order_id = :id", { id })
        .getMany();
    }
  });

  await run();
};

main();<|MERGE_RESOLUTION|>--- conflicted
+++ resolved
@@ -6,11 +6,7 @@
 import { Product } from "./entities/products";
 import { Order } from "./entities/orders";
 import { Detail } from "./entities/details";
-<<<<<<< HEAD
-import { customerIds, employeeIds, orderIds, productIds, searchesProduct, searchesCustomer, supplierIds } from "@/common/meta";
-=======
 import { customerIds, employeeIds, orderIds, productIds, productSearches, customerSearches, supplierIds } from "@/common/meta";
->>>>>>> ae04f4c9
 
 const db = new DataSource({
   type: "sqlite",
@@ -29,19 +25,11 @@
     for (const id of customerIds) { await db.getRepository(Customer).findOneBy({ id }); }
   });
   bench("TypeORM Customers: search", async () => {
-<<<<<<< HEAD
-    for (const companyName of searchesCustomer) {
-      await db
-        .getRepository(Customer)
-        .createQueryBuilder("customer")
-        .where("customer.company_name LIKE :company", { company: `%${companyName}%` })
-=======
     for (const it of customerSearches) {
       await db
         .getRepository(Customer)
         .createQueryBuilder("customer")
         .where("LOWER(customer.company_name) LIKE :company", { company: `%${it}%` })
->>>>>>> ae04f4c9
         .getMany();
     }
   });
@@ -79,19 +67,11 @@
     }
   });
   bench("TypeORM Products: search", async () => {
-<<<<<<< HEAD
-    for (const name of searchesProduct) {
-      await db
-        .getRepository(Product)
-        .createQueryBuilder("product")
-        .where("product.name like :name", { name: `%${name}%` })
-=======
     for (const it of productSearches) {
       await db
         .getRepository(Product)
         .createQueryBuilder("product")
         .where("LOWER(product.name) like :name", { name: `%${it}%` })
->>>>>>> ae04f4c9
         .getMany();
     }
   });
